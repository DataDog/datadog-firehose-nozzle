{
  "UAAURL": "https://uaa.walnut.cf-app.com",
  "Client": "user",
  "ClientSecret": "user_password",
  "TrafficControllerURL": "wss://doppler.walnut.cf-app.com:4443",
  "FirehoseSubscriptionID": "datadog-nozzle",
  "DataDogURL": "https://app.datadoghq.com/api/v1/series",
  "DataDogAPIKey": "<enter api key>",
  "DataDogAdditionalEndpoints": {
    "https://app.datadoghq.com/api/v1/series": [
      "<apikey1>",
      "<apikey2>"
    ],
    "https://app.datadoghq.com/api/v2/series": [
      "<apikey3>"
    ]
  },
  "HTTPProxyURL": "http://user:password@host.com:port",
  "HTTPSProxyURL": "https://user:password@host.com:port",
  "DataDogTimeoutSeconds": 5,
  "FlushDurationSeconds": 15,
  "FlushMaxBytes": 57671680,
  "InsecureSSLSkipVerify": true,
  "MetricPrefix": "datadogclient",
  "Deployment": "deployment-name",
  "DeploymentFilter": "deployment-filter",
  "DisableAccessControl": false,
  "IdleTimeoutSeconds" : 60,
  "WorkerTimeoutSeconds" : 30,
  "CloudControllerEndpoint": "string",
  "AppMetrics": true,
  "NumWorkers": 1,
  "NumCacheWorkers": 2,
  "CustomTags": [ "nozzle:foobar", "env:prod", "role:db" ],
  "NoProxy": [ "*.aventail.com", "home.com", ".seanet.com" ],
<<<<<<< HEAD
  "EnvironmentName": "env_name"
=======
  "DBPath": "/var/vcap/nozzle.db",
  "EnvironmentName": "env_name",
  "GrabInterval": 50
>>>>>>> 354d80af
}<|MERGE_RESOLUTION|>--- conflicted
+++ resolved
@@ -33,11 +33,8 @@
   "NumCacheWorkers": 2,
   "CustomTags": [ "nozzle:foobar", "env:prod", "role:db" ],
   "NoProxy": [ "*.aventail.com", "home.com", ".seanet.com" ],
-<<<<<<< HEAD
-  "EnvironmentName": "env_name"
-=======
+  "EnvironmentName": "env_name",
   "DBPath": "/var/vcap/nozzle.db",
   "EnvironmentName": "env_name",
-  "GrabInterval": 50
->>>>>>> 354d80af
+  "GrabInterval": 50,
 }