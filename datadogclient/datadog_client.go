package datadogclient

import (
	"bytes"
	"fmt"
	"net/http"
	"sync"
	"time"

	"io/ioutil"

	"github.com/DataDog/datadog-firehose-nozzle/appmetrics"
	"github.com/DataDog/datadog-firehose-nozzle/metrics"
	"github.com/DataDog/datadog-firehose-nozzle/utils"
	"github.com/cloudfoundry/gosteno"
	"github.com/cloudfoundry/sonde-go/events"
)

const DefaultAPIURL = "https://app.datadoghq.com/api/v1"

type Client struct {
	apiURL                string
	apiKey                string
	metricPoints          map[metrics.MetricKey]metrics.MetricValue
	mLock                 sync.RWMutex
	prefix                string
	deployment            string
	ip                    string
	tagsHash              string
	totalMessagesReceived uint64
	totalMetricsSent      uint64
	httpClient            *http.Client
	maxPostBytes          uint32
	log                   *gosteno.Logger
	formatter             Formatter
	appMetrics            *appmetrics.AppMetrics
}

type Payload struct {
	Series []metrics.Series `json:"series"`
}

func New(
	apiURL string,
	apiKey string,
	prefix string,
	deployment string,
	ip string,
	writeTimeout time.Duration,
	maxPostBytes uint32,
	log *gosteno.Logger,
) *Client {
	ourTags := []string{
		"deployment:" + deployment,
		"ip:" + ip,
	}

	httpClient := &http.Client{
		Timeout: writeTimeout,
	}

	return &Client{
		apiURL:       apiURL,
		apiKey:       apiKey,
		metricPoints: make(map[metrics.MetricKey]metrics.MetricValue),
		prefix:       prefix,
		deployment:   deployment,
		ip:           ip,
		log:          log,
		tagsHash:     utils.HashTags(ourTags),
		httpClient:   httpClient,
		maxPostBytes: maxPostBytes,
		formatter: Formatter{
			log: log,
		},
	}
}

func (c *Client) AlertSlowConsumerError() {
	c.addInternalMetric("slowConsumerAlert", uint64(1))
}

func (c *Client) SetAppMetrics(appMetrics *appmetrics.AppMetrics) {
	c.appMetrics = appMetrics
}

func (c *Client) ProcessMetric(envelope *events.Envelope) {
	c.mLock.Lock()
	c.totalMessagesReceived++
	c.mLock.Unlock()

	var key metrics.MetricKey
	var mVal metrics.MetricValue
	var err error
	var e error
	var metricsPackages []metrics.MetricPackage

	key, mVal, err = c.ParseInfraMetric(envelope)
	if err == nil {
		c.AddMetric(key, mVal)
		return
	}

	metricsPackages, e = c.ParseAppMetric(envelope)
	if e == nil {
		for _, m := range metricsPackages {
			c.AddMetric(*m.MetricKey, *m.MetricValue)
		}
	}
}

func (c *Client) AddMetric(key metrics.MetricKey, value metrics.MetricValue) {
	c.mLock.Lock()
	defer c.mLock.Unlock()

	mVal := c.metricPoints[key]
	if len(mVal.Points) == 0 {
		mVal = value
	} else {
		mVal.Points = append(mVal.Points, value.Points...)
	}

	c.metricPoints[key] = mVal

	// Add the metric again with the "old" name (so as not to break any current user's dashboards/monitors)
	key.Name = envelope.GetOrigin() + "." + key.Name
	c.metricPoints[key] = mVal
}

func (c *Client) PostMetrics() error {
	c.populateInternalMetrics()

	c.mLock.Lock()
	metricPoints := c.metricPoints
	c.metricPoints = make(map[metrics.MetricKey]metrics.MetricValue)

	numMetrics := len(metricPoints)
	c.log.Infof("Posting %d metrics", numMetrics)

	seriesBytes := c.formatter.Format(c.prefix, c.maxPostBytes, metricPoints)

	c.totalMetricsSent += uint64(len(metricPoints))
	c.mLock.Unlock()

	for _, data := range seriesBytes {
		if uint32(len(data)) > c.maxPostBytes {
			c.log.Infof("Throwing out metric that exceeds %d bytes", c.maxPostBytes)
			continue
		}

		if err := c.postMetrics(data); err != nil {
			// Retry the request once
			if err := c.postMetrics(data); err != nil {
				return err
			}
		}
	}

	return nil
}

func (c *Client) postMetrics(seriesBytes []byte) error {
	url := c.seriesURL()
	req, err := http.NewRequest("POST", url, bytes.NewBuffer(seriesBytes))
	req.Header.Set("Content-Type", "application/json")
	resp, err := c.httpClient.Do(req)
	if err != nil {
		return err
	}
	defer resp.Body.Close()

	if resp.StatusCode >= 300 || resp.StatusCode < 200 {
		body, err := ioutil.ReadAll(resp.Body)
		if err != nil {
			body = []byte("failed to read body")
		}
		return fmt.Errorf("datadog request returned HTTP response: %s\nResponse Body: %s", resp.Status, body)
	}

	return nil
}

func (c *Client) seriesURL() string {
	url := fmt.Sprintf("%s?api_key=%s", c.apiURL, c.apiKey)
	return url
}

func (c *Client) populateInternalMetrics() {
	c.mLock.RLock()
	totalMessagesReceived := c.totalMessagesReceived
	totalMetricsSent := c.totalMetricsSent
	c.mLock.RUnlock()

	c.addInternalMetric("totalMessagesReceived", totalMessagesReceived)
	c.addInternalMetric("totalMetricsSent", totalMetricsSent)

	if !c.containsSlowConsumerAlert() {
		c.addInternalMetric("slowConsumerAlert", uint64(0))
	}
}

func (c *Client) containsSlowConsumerAlert() bool {
	key := metrics.MetricKey{
		Name:     "slowConsumerAlert",
		TagsHash: c.tagsHash,
	}
	_, ok := c.metricPoints[key]
	return ok
}

func (c *Client) addInternalMetric(name string, value uint64) {
	key := metrics.MetricKey{
		Name:     name,
		TagsHash: c.tagsHash,
	}

	point := metrics.Point{
		Timestamp: time.Now().Unix(),
		Value:     float64(value),
	}

	mValue := metrics.MetricValue{
		Tags: []string{
			fmt.Sprintf("ip:%s", c.ip),
			fmt.Sprintf("deployment:%s", c.deployment),
		},
		Points: []metrics.Point{point},
	}

	c.mLock.Lock()
	c.metricPoints[key] = mValue
<<<<<<< HEAD
	c.mLock.Unlock()
=======
}

func getName(envelope *events.Envelope) string {
	switch envelope.GetEventType() {

	case events.Envelope_ValueMetric:
		return envelope.GetValueMetric().GetName()

	case events.Envelope_CounterEvent:
		return envelope.GetCounterEvent().GetName()
	default:
		panic("Unknown event type")
	}
}

func getValue(envelope *events.Envelope) float64 {
	switch envelope.GetEventType() {
	case events.Envelope_ValueMetric:
		return envelope.GetValueMetric().GetValue()
	case events.Envelope_CounterEvent:
		return float64(envelope.GetCounterEvent().GetTotal())
	default:
		panic("Unknown event type")
	}
}

func parseTags(envelope *events.Envelope) []string {
	tags := appendTagIfNotEmpty(nil, "deployment", envelope.GetDeployment())
	tags = appendTagIfNotEmpty(tags, "job", envelope.GetJob())
	tags = appendTagIfNotEmpty(tags, "index", envelope.GetIndex())
	tags = appendTagIfNotEmpty(tags, "ip", envelope.GetIp())
	tags = appendTagIfNotEmpty(tags, "origin", envelope.GetOrigin())
	tags = appendTagIfNotEmpty(tags, "name", envelope.GetOrigin())
	for tname, tvalue := range envelope.GetTags() {
		tags = appendTagIfNotEmpty(tags, tname, tvalue)
	}
	return tags
}

func parseHost(envelope *events.Envelope) string {
	if envelope.GetIndex() != "" {
		return envelope.GetIndex()
	} else if envelope.GetOrigin() != "" {
		return envelope.GetOrigin()
	}

	return ""
}

func appendTagIfNotEmpty(tags []string, key, value string) []string {
	if value != "" {
		tags = append(tags, fmt.Sprintf("%s:%s", key, value))
	}
	return tags
}

func (p Point) MarshalJSON() ([]byte, error) {
	return []byte(fmt.Sprintf(`[%d, %f]`, p.Timestamp, p.Value)), nil
}

func (p *Point) UnmarshalJSON(in []byte) error {
	var timestamp int64
	var value float64

	parsed, err := fmt.Sscanf(string(in), `[%d,%f]`, &timestamp, &value)
	if err != nil {
		return err
	}
	if parsed != 2 {
		return errors.New("expected two parsed values")
	}

	p.Timestamp = timestamp
	p.Value = value

	return nil
}

func hashTags(tags []string) string {
	sort.Strings(tags)
	hash := ""
	for _, tag := range tags {
		tagHash := sha1.Sum([]byte(tag))
		hash += string(tagHash[:])
	}
	return hash
>>>>>>> bfbc6483
}<|MERGE_RESOLUTION|>--- conflicted
+++ resolved
@@ -89,15 +89,16 @@
 	c.totalMessagesReceived++
 	c.mLock.Unlock()
 
-	var key metrics.MetricKey
-	var mVal metrics.MetricValue
 	var err error
 	var e error
 	var metricsPackages []metrics.MetricPackage
 
-	key, mVal, err = c.ParseInfraMetric(envelope)
+	metricsPackages, err = c.ParseInfraMetric(envelope)
 	if err == nil {
-		c.AddMetric(key, mVal)
+		for _, m := range metricsPackages {
+			c.AddMetric(*m.MetricKey, *m.MetricValue)
+		}
+		// it can only be one or the other
 		return
 	}
 
@@ -120,10 +121,6 @@
 		mVal.Points = append(mVal.Points, value.Points...)
 	}
 
-	c.metricPoints[key] = mVal
-
-	// Add the metric again with the "old" name (so as not to break any current user's dashboards/monitors)
-	key.Name = envelope.GetOrigin() + "." + key.Name
 	c.metricPoints[key] = mVal
 }
 
@@ -229,94 +226,5 @@
 
 	c.mLock.Lock()
 	c.metricPoints[key] = mValue
-<<<<<<< HEAD
 	c.mLock.Unlock()
-=======
-}
-
-func getName(envelope *events.Envelope) string {
-	switch envelope.GetEventType() {
-
-	case events.Envelope_ValueMetric:
-		return envelope.GetValueMetric().GetName()
-
-	case events.Envelope_CounterEvent:
-		return envelope.GetCounterEvent().GetName()
-	default:
-		panic("Unknown event type")
-	}
-}
-
-func getValue(envelope *events.Envelope) float64 {
-	switch envelope.GetEventType() {
-	case events.Envelope_ValueMetric:
-		return envelope.GetValueMetric().GetValue()
-	case events.Envelope_CounterEvent:
-		return float64(envelope.GetCounterEvent().GetTotal())
-	default:
-		panic("Unknown event type")
-	}
-}
-
-func parseTags(envelope *events.Envelope) []string {
-	tags := appendTagIfNotEmpty(nil, "deployment", envelope.GetDeployment())
-	tags = appendTagIfNotEmpty(tags, "job", envelope.GetJob())
-	tags = appendTagIfNotEmpty(tags, "index", envelope.GetIndex())
-	tags = appendTagIfNotEmpty(tags, "ip", envelope.GetIp())
-	tags = appendTagIfNotEmpty(tags, "origin", envelope.GetOrigin())
-	tags = appendTagIfNotEmpty(tags, "name", envelope.GetOrigin())
-	for tname, tvalue := range envelope.GetTags() {
-		tags = appendTagIfNotEmpty(tags, tname, tvalue)
-	}
-	return tags
-}
-
-func parseHost(envelope *events.Envelope) string {
-	if envelope.GetIndex() != "" {
-		return envelope.GetIndex()
-	} else if envelope.GetOrigin() != "" {
-		return envelope.GetOrigin()
-	}
-
-	return ""
-}
-
-func appendTagIfNotEmpty(tags []string, key, value string) []string {
-	if value != "" {
-		tags = append(tags, fmt.Sprintf("%s:%s", key, value))
-	}
-	return tags
-}
-
-func (p Point) MarshalJSON() ([]byte, error) {
-	return []byte(fmt.Sprintf(`[%d, %f]`, p.Timestamp, p.Value)), nil
-}
-
-func (p *Point) UnmarshalJSON(in []byte) error {
-	var timestamp int64
-	var value float64
-
-	parsed, err := fmt.Sscanf(string(in), `[%d,%f]`, &timestamp, &value)
-	if err != nil {
-		return err
-	}
-	if parsed != 2 {
-		return errors.New("expected two parsed values")
-	}
-
-	p.Timestamp = timestamp
-	p.Value = value
-
-	return nil
-}
-
-func hashTags(tags []string) string {
-	sort.Strings(tags)
-	hash := ""
-	for _, tag := range tags {
-		tagHash := sha1.Sum([]byte(tag))
-		hash += string(tagHash[:])
-	}
-	return hash
->>>>>>> bfbc6483
 }