--- conflicted
+++ resolved
@@ -356,17 +356,10 @@
 		for _, metric := range payload.Series {
 			Expect(metric.Type).To(Equal("gauge"))
 
-<<<<<<< HEAD
-			if metric.Metric == "datadog.nozzle.origin.metricName" {
-				metricFound = true
+			if metric.Metric == "datadog.nozzle.origin.metricName" || metric.Metric == "datadog.nozzle.metricName" {
+				metricsFound++
 				Expect(metric.Points).To(Equal([]metrics.Point{
 					metrics.Point{
-=======
-			if metric.Metric == "datadog.nozzle.origin.metricName" || metric.Metric == "datadog.nozzle.metricName" {
-				metricsFound++
-				Expect(metric.Points).To(Equal([]datadogclient.Point{
-					datadogclient.Point{
->>>>>>> bfbc6483
 						Timestamp: 1,
 						Value:     5.0,
 					},
